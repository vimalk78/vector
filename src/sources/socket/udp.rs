use crate::{
    event::{Event, LookupBuf},
    internal_events::{SocketEventReceived, SocketMode, SocketReceiveError},
    shutdown::ShutdownSignal,
    sources::Source,
    Pipeline,
};
use bytes::{Bytes, BytesMut};
use codec::BytesDelimitedCodec;
use futures::compat::Future01CompatExt;
use futures01::Sink;
use serde::{Deserialize, Serialize};
use std::net::SocketAddr;

use tokio::net::UdpSocket;
use tokio_util::codec::Decoder;

/// UDP processes messages per packet, where messages are separated by newline.
#[derive(Deserialize, Serialize, Debug, Clone)]
#[serde(deny_unknown_fields)]
pub struct UdpConfig {
    pub address: SocketAddr,
    #[serde(default = "default_max_length")]
    pub max_length: usize,
    pub host_key: Option<LookupBuf>,
}

fn default_max_length() -> usize {
    bytesize::kib(100u64) as usize
}

impl UdpConfig {
    pub fn new(address: SocketAddr) -> Self {
        Self {
            address,
            max_length: default_max_length(),
            host_key: None,
        }
    }
}

pub fn udp(
    address: SocketAddr,
    max_length: usize,
    host_key: LookupBuf,
    mut shutdown: ShutdownSignal,
    out: Pipeline,
) -> Source {
    let mut out = out.sink_map_err(|error| error!(message = "Error sending event.", %error));

    Box::pin(async move {
        let mut socket = UdpSocket::bind(&address)
            .await
            .expect("Failed to bind to udp listener socket");
        info!(message = "Listening.", address = %address);

        let mut buf = BytesMut::with_capacity(max_length);
        loop {
            buf.resize(max_length, 0);
            tokio::select! {
                recv = socket.recv_from(&mut buf) => {
                    let (byte_size, address) = recv.map_err(|error| {
                        emit!(SocketReceiveError {
                            error,
                            mode: SocketMode::Udp
                        });
                    })?;

                    let mut payload = buf.split_to(byte_size);

                    // UDP processes messages per payload, where messages are separated by newline
                    // and stretch to end of payload.
                    let mut decoder = BytesDelimitedCodec::new(b'\n');
                    while let Ok(Some(line)) = decoder.decode_eof(&mut payload) {
                        let mut event = Event::from(line);

<<<<<<< HEAD
                            event
                                .as_mut_log()
                                .insert(crate::config::log_schema().source_type_key().clone(), Bytes::from("socket"));
                            event
                                .as_mut_log()
                                .insert(host_key.clone(), address.to_string());
=======
                        event
                            .as_mut_log()
                            .insert(crate::config::log_schema().source_type_key(), Bytes::from("socket"));
                        event
                            .as_mut_log()
                            .insert(host_key.clone(), address.to_string());
>>>>>>> 715efbab

                        emit!(SocketEventReceived { byte_size,mode:SocketMode::Udp });

                        tokio::select!{
                            result = out.send(event).compat() => {
                                out = result?;
                            }
                            _ = &mut shutdown => return Ok(()),
                        }
                    }
                }
                _ = &mut shutdown => return Ok(()),
            }
        }
    })
}<|MERGE_RESOLUTION|>--- conflicted
+++ resolved
@@ -74,21 +74,12 @@
                     while let Ok(Some(line)) = decoder.decode_eof(&mut payload) {
                         let mut event = Event::from(line);
 
-<<<<<<< HEAD
-                            event
-                                .as_mut_log()
-                                .insert(crate::config::log_schema().source_type_key().clone(), Bytes::from("socket"));
-                            event
-                                .as_mut_log()
-                                .insert(host_key.clone(), address.to_string());
-=======
                         event
                             .as_mut_log()
-                            .insert(crate::config::log_schema().source_type_key(), Bytes::from("socket"));
+                            .insert(crate::config::log_schema().source_type_key().clone(), Bytes::from("socket"));
                         event
                             .as_mut_log()
                             .insert(host_key.clone(), address.to_string());
->>>>>>> 715efbab
 
                         emit!(SocketEventReceived { byte_size,mode:SocketMode::Udp });
 
