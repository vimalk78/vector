--- conflicted
+++ resolved
@@ -88,11 +88,7 @@
         let program = vrl::compile(
             &source,
             &functions,
-<<<<<<< HEAD
-            vec![Box::new(enrichment_tables.clone())],
-=======
             Some(Box::new(enrichment_tables.clone())),
->>>>>>> e0ccf2de
         )
         .map_err(|diagnostics| Formatter::new(&source, diagnostics).colored().to_string())?;
 
