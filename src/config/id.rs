use serde::{
    de::{self, Visitor},
    Deserialize, Deserializer, Serialize, Serializer,
};
use std::{
    cmp::{Ord, Ordering, PartialOrd},
    fmt,
};

#[derive(Debug, Clone, Eq, PartialEq, Hash)]
pub enum ComponentScope {
    Global,
    Pipeline(String),
}

#[derive(Debug, Clone, Eq, PartialEq, Hash)]
pub struct ComponentId {
    id: String,
    scope: ComponentScope,
}

impl ComponentId {
    pub fn global<T: Into<String>>(id: T) -> Self {
<<<<<<< HEAD
        let id = id.into();
        Self {
            id: id.clone(),
            value: id,
            scope: ComponentScope::Global,
        }
=======
        Self { id: id.into() }
>>>>>>> f5fb7833
    }

    pub fn pipeline(pipeline: &str, id: &str) -> Self {
        let value = format!("{}#{}", pipeline, id);
        Self {
            id: id.to_string(),
            value,
            scope: ComponentScope::Pipeline(pipeline.to_string()),
        }
    }

    pub fn id(&self) -> &str {
        self.id.as_str()
    }

    pub fn as_str(&self) -> &str {
        self.id.as_str()
    }

    pub fn into_pipeline(self, id: &str) -> Self {
        Self::pipeline(id, &self.id)
    }

    pub fn is_global(&self) -> bool {
        matches!(self.scope, ComponentScope::Global)
    }
}

impl From<String> for ComponentId {
    fn from(value: String) -> Self {
<<<<<<< HEAD
        Self::from(value.as_str())
=======
        Self { id: value }
>>>>>>> f5fb7833
    }
}

impl From<&str> for ComponentId {
    fn from(value: &str) -> Self {
        let parts = value.split('#').take(2).collect::<Vec<_>>();
        if parts.len() == 2 {
            Self {
                id: parts[1].to_string(),
                value: value.to_string(),
                scope: ComponentScope::Pipeline(parts[0].to_string()),
            }
        } else {
            Self {
                id: value.to_string(),
                value: value.to_string(),
                scope: ComponentScope::Global,
            }
        }
    }
}

impl<T: ToString> From<&T> for ComponentId {
    fn from(value: &T) -> Self {
<<<<<<< HEAD
        Self::from(value.to_string())
=======
        Self {
            id: value.to_string(),
        }
>>>>>>> f5fb7833
    }
}

impl fmt::Display for ComponentId {
    fn fmt(&self, f: &mut fmt::Formatter<'_>) -> fmt::Result {
        self.id.fmt(f)
    }
}

impl Serialize for ComponentId {
    fn serialize<S>(&self, serializer: S) -> Result<S::Ok, S::Error>
    where
        S: Serializer,
    {
        serializer.serialize_str(&self.to_string())
    }
}

impl Ord for ComponentId {
    fn cmp(&self, other: &Self) -> Ordering {
        self.id.cmp(&other.id)
    }
}

impl PartialOrd for ComponentId {
    fn partial_cmp(&self, other: &Self) -> Option<Ordering> {
        Some(self.cmp(other))
    }
}

struct ComponentIdVisitor;

impl<'de> Visitor<'de> for ComponentIdVisitor {
    type Value = ComponentId;

    fn expecting(&self, formatter: &mut fmt::Formatter) -> fmt::Result {
        formatter.write_str("a string")
    }

    fn visit_str<E>(self, value: &str) -> Result<Self::Value, E>
    where
        E: de::Error,
    {
        Ok(ComponentId::from(value))
    }
}

impl<'de> Deserialize<'de> for ComponentId {
    fn deserialize<D>(deserializer: D) -> Result<ComponentId, D::Error>
    where
        D: Deserializer<'de>,
    {
        deserializer.deserialize_string(ComponentIdVisitor)
    }
}

#[cfg(test)]
mod tests {
    use super::*;

    #[test]
    fn deserialize_string() {
        let result: ComponentId = serde_json::from_str("\"foo\"").unwrap();
        assert_eq!(result.id, "foo");
    }

    #[test]
    fn serialize_string() {
        let item = ComponentId::from("foo");
        let result = serde_json::to_string(&item).unwrap();
        assert_eq!(result, "\"foo\"");
    }

    #[test]
    fn from_pipeline() {
        let item = ComponentId::from("foo#bar");
        assert_eq!(item.id(), "bar");
        assert_eq!(item.scope, ComponentScope::Pipeline("foo".into()));
        assert_eq!(item.to_string(), "foo#bar");
    }
}<|MERGE_RESOLUTION|>--- conflicted
+++ resolved
@@ -15,22 +15,19 @@
 
 #[derive(Debug, Clone, Eq, PartialEq, Hash)]
 pub struct ComponentId {
+    value: String,
     id: String,
     scope: ComponentScope,
 }
 
 impl ComponentId {
     pub fn global<T: Into<String>>(id: T) -> Self {
-<<<<<<< HEAD
         let id = id.into();
         Self {
             id: id.clone(),
             value: id,
             scope: ComponentScope::Global,
         }
-=======
-        Self { id: id.into() }
->>>>>>> f5fb7833
     }
 
     pub fn pipeline(pipeline: &str, id: &str) -> Self {
@@ -61,11 +58,7 @@
 
 impl From<String> for ComponentId {
     fn from(value: String) -> Self {
-<<<<<<< HEAD
         Self::from(value.as_str())
-=======
-        Self { id: value }
->>>>>>> f5fb7833
     }
 }
 
@@ -90,19 +83,13 @@
 
 impl<T: ToString> From<&T> for ComponentId {
     fn from(value: &T) -> Self {
-<<<<<<< HEAD
         Self::from(value.to_string())
-=======
-        Self {
-            id: value.to_string(),
-        }
->>>>>>> f5fb7833
     }
 }
 
 impl fmt::Display for ComponentId {
     fn fmt(&self, f: &mut fmt::Formatter<'_>) -> fmt::Result {
-        self.id.fmt(f)
+        self.value.fmt(f)
     }
 }
 
